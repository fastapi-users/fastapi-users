from collections.abc import AsyncGenerator
from typing import Any, cast

import httpx
import pytest
import pytest_asyncio
from fastapi import FastAPI, status

from fastapi_users.authentication import Authenticator
from fastapi_users.router import ErrorCode, get_auth_router
from tests.conftest import UserModel, get_mock_authentication


@pytest.fixture
def app_factory(get_user_manager, mock_authentication):
    def _app_factory(requires_verification: bool) -> FastAPI:
        mock_authentication_bis = get_mock_authentication(name="mock-bis")
        authenticator = Authenticator(
            [mock_authentication, mock_authentication_bis], get_user_manager
        )

        mock_auth_router = get_auth_router(
            mock_authentication,
            get_user_manager,
            authenticator,
            requires_verification=requires_verification,
        )
        mock_bis_auth_router = get_auth_router(
            mock_authentication_bis,
            get_user_manager,
            authenticator,
            requires_verification=requires_verification,
        )

        app = FastAPI()
        app.include_router(mock_auth_router, prefix="/mock")
        app.include_router(mock_bis_auth_router, prefix="/mock-bis")

        return app

    return _app_factory


@pytest_asyncio.fixture(
    params=[True, False], ids=["required_verification", "not_required_verification"]
)
async def test_app_client(
    request, get_test_client, app_factory
) -> AsyncGenerator[tuple[httpx.AsyncClient, bool], None]:
    requires_verification = request.param
    app = app_factory(requires_verification)

    async for client in get_test_client(app):
        yield client, requires_verification


@pytest.mark.router
@pytest.mark.parametrize("path", ["/mock/login", "/mock-bis/login"])
@pytest.mark.asyncio
class TestLogin:
    async def test_empty_body(
        self,
        path,
        test_app_client: tuple[httpx.AsyncClient, bool],
        user_manager,
    ):
        client, _ = test_app_client
        response = await client.post(path, data={})
        assert response.status_code == status.HTTP_422_UNPROCESSABLE_ENTITY
        assert user_manager.on_after_login.called is False

    async def test_missing_username(
        self,
        path,
        test_app_client: tuple[httpx.AsyncClient, bool],
        user_manager,
    ):
        client, _ = test_app_client
        data = {"password": "guinevere"}
        response = await client.post(path, data=data)
        assert response.status_code == status.HTTP_422_UNPROCESSABLE_ENTITY
        assert user_manager.on_after_login.called is False

    async def test_missing_password(
        self,
        path,
        test_app_client: tuple[httpx.AsyncClient, bool],
        user_manager,
    ):
        client, _ = test_app_client
        data = {"username": "king.arthur@camelot.bt"}
        response = await client.post(path, data=data)
        assert response.status_code == status.HTTP_422_UNPROCESSABLE_ENTITY
        assert user_manager.on_after_login.called is False

    async def test_not_existing_user(
        self,
        path,
        test_app_client: tuple[httpx.AsyncClient, bool],
        user_manager,
    ):
        client, _ = test_app_client
        data = {"username": "lancelot@camelot.bt", "password": "guinevere"}
        response = await client.post(path, data=data)
        assert response.status_code == status.HTTP_400_BAD_REQUEST
        data = cast(dict[str, Any], response.json())
        assert data["detail"] == ErrorCode.LOGIN_BAD_CREDENTIALS
        assert user_manager.on_after_login.called is False

    async def test_wrong_password(
        self,
        path,
        test_app_client: tuple[httpx.AsyncClient, bool],
        user_manager,
    ):
        client, _ = test_app_client
        data = {"username": "king.arthur@camelot.bt", "password": "percival"}
        response = await client.post(path, data=data)
        assert response.status_code == status.HTTP_400_BAD_REQUEST
        data = cast(dict[str, Any], response.json())
        assert data["detail"] == ErrorCode.LOGIN_BAD_CREDENTIALS
        assert user_manager.on_after_login.called is False

    @pytest.mark.parametrize(
        "email", ["king.arthur@camelot.bt", "King.Arthur@camelot.bt"]
    )
    async def test_valid_credentials_unverified(
        self,
        path,
        email,
        test_app_client: tuple[httpx.AsyncClient, bool],
        user_manager,
        user: UserModel,
    ):
        client, requires_verification = test_app_client
        data = {"username": email, "password": "guinevere"}
        response = await client.post(path, data=data)
        if requires_verification:
            assert response.status_code == status.HTTP_400_BAD_REQUEST
            data = cast(dict[str, Any], response.json())
            assert data["detail"] == ErrorCode.LOGIN_USER_NOT_VERIFIED
            assert user_manager.on_after_login.called is False
        else:
            assert response.status_code == status.HTTP_200_OK
            assert response.json() == {
                "access_token": str(user.id),
                "token_type": "bearer",
            }
            assert user_manager.on_after_login.called is True

    @pytest.mark.parametrize("email", ["lake.lady@camelot.bt", "Lake.Lady@camelot.bt"])
    async def test_valid_credentials_verified(
        self,
        path,
        email,
        test_app_client: tuple[httpx.AsyncClient, bool],
        user_manager,
        verified_user: UserModel,
    ):
        client, _ = test_app_client
        data = {"username": email, "password": "excalibur"}
        response = await client.post(path, data=data)
        assert response.status_code == status.HTTP_200_OK
        assert response.json() == {
            "access_token": str(verified_user.id),
            "token_type": "bearer",
        }
        assert user_manager.on_after_login.called is True
        args, kwargs = user_manager.on_after_login.call_args
        assert len(args) == 3
        assert all(x is not None for x in args)

    async def test_inactive_user(
        self,
        path,
        test_app_client: tuple[httpx.AsyncClient, bool],
        user_manager,
    ):
        client, _ = test_app_client
        data = {"username": "percival@camelot.bt", "password": "angharad"}
        response = await client.post(path, data=data)
        assert response.status_code == status.HTTP_400_BAD_REQUEST
        data = cast(dict[str, Any], response.json())
        assert data["detail"] == ErrorCode.LOGIN_BAD_CREDENTIALS
        assert user_manager.on_after_login.called is False


@pytest.mark.router
@pytest.mark.parametrize("path", ["/mock/logout", "/mock-bis/logout"])
@pytest.mark.asyncio
class TestLogout:
    async def test_missing_token(
        self,
        path,
        test_app_client: tuple[httpx.AsyncClient, bool],
    ):
        client, _ = test_app_client
        response = await client.post(path)
        assert response.status_code == status.HTTP_401_UNAUTHORIZED

    async def test_valid_credentials_unverified(
        self,
        mocker,
        path,
        test_app_client: tuple[httpx.AsyncClient, bool],
        user: UserModel,
    ):
        client, requires_verification = test_app_client
        response = await client.post(
            path, headers={"Authorization": f"Bearer {user.id}"}
        )
        if requires_verification:
            assert response.status_code == status.HTTP_403_FORBIDDEN
        else:
            assert response.status_code == status.HTTP_200_OK

    async def test_valid_credentials_verified(
        self,
        mocker,
        path,
<<<<<<< HEAD
        test_app_client: Tuple[httpx.AsyncClient, bool],
        user_manager,
=======
        test_app_client: tuple[httpx.AsyncClient, bool],
>>>>>>> 9c24c684
        verified_user: UserModel,
    ):
        client, _ = test_app_client
        response = await client.post(
            path, headers={"Authorization": f"Bearer {verified_user.id}"}
        )
        assert user_manager.on_after_logout.called is True
        args, kwargs = user_manager.on_after_logout.call_args
        assert len(args) == 3
        assert all(x is not None for x in args)
        assert response.status_code == status.HTTP_200_OK


@pytest.mark.asyncio
@pytest.mark.router
async def test_route_names(app_factory, mock_authentication):
    app = app_factory(False)
    login_route_name = f"auth:{mock_authentication.name}.login"
    assert app.url_path_for(login_route_name) == "/mock/login"

    logout_route_name = f"auth:{mock_authentication.name}.logout"
    assert app.url_path_for(logout_route_name) == "/mock/logout"<|MERGE_RESOLUTION|>--- conflicted
+++ resolved
@@ -218,12 +218,8 @@
         self,
         mocker,
         path,
-<<<<<<< HEAD
-        test_app_client: Tuple[httpx.AsyncClient, bool],
-        user_manager,
-=======
-        test_app_client: tuple[httpx.AsyncClient, bool],
->>>>>>> 9c24c684
+        user_manager,
+        test_app_client: tuple[httpx.AsyncClient, bool],
         verified_user: UserModel,
     ):
         client, _ = test_app_client
