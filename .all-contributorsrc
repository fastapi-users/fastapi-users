{
  "files": [
    "README.md"
  ],
  "imageSize": 100,
  "commit": false,
  "contributors": [
    {
      "login": "frankie567",
      "name": "François Voron",
      "avatar_url": "https://avatars.githubusercontent.com/u/1144727?v=4",
      "profile": "http://francoisvoron.com",
      "contributions": [
        "maintenance"
      ]
    },
    {
      "login": "paolodina",
      "name": "Paolo Dina",
      "avatar_url": "https://avatars.githubusercontent.com/u/1157401?v=4",
      "profile": "https://github.com/paolodina",
      "contributions": [
        "financial",
        "code"
      ]
    },
    {
      "login": "slado122",
      "name": "Dmytro Ohorodnik",
      "avatar_url": "https://avatars.githubusercontent.com/u/46085159?v=4",
      "profile": "https://freelancehunt.com/freelancer/slado122.html",
      "contributions": [
        "bug"
      ]
    },
    {
      "login": "MatthewScholefield",
      "name": "Matthew D. Scholefield",
      "avatar_url": "https://avatars.githubusercontent.com/u/5875019?v=4",
      "profile": "http://matthewscholefield.github.io",
      "contributions": [
        "bug"
      ]
    },
    {
      "login": "roywes",
      "name": "roywes",
      "avatar_url": "https://avatars.githubusercontent.com/u/3861579?v=4",
      "profile": "https://github.com/roywes",
      "contributions": [
        "bug",
        "code"
      ]
    },
    {
      "login": "satwikkansal",
      "name": "Satwik Kansal",
      "avatar_url": "https://avatars.githubusercontent.com/u/10217535?v=4",
      "profile": "https://devwriters.com",
      "contributions": [
        "doc"
      ]
    },
    {
      "login": "eddsalkield",
      "name": "Edd Salkield",
      "avatar_url": "https://avatars.githubusercontent.com/u/30939717?v=4",
      "profile": "https://github.com/eddsalkield",
      "contributions": [
        "code",
        "doc"
      ]
    },
    {
      "login": "mark-todd",
      "name": "mark-todd",
      "avatar_url": "https://avatars.githubusercontent.com/u/60781787?v=4",
      "profile": "https://github.com/mark-todd",
      "contributions": [
        "code",
        "doc"
      ]
    },
    {
      "login": "lill74",
      "name": "lill74",
      "avatar_url": "https://avatars.githubusercontent.com/u/12353597?v=4",
      "profile": "https://github.com/lill74",
      "contributions": [
        "bug",
        "code",
        "doc"
      ]
    },
    {
      "login": "SelfhostedPro",
      "name": "SelfhostedPro",
      "avatar_url": "https://avatars.githubusercontent.com/u/66331933?v=4",
      "profile": "https://yacht.sh",
      "contributions": [
        "security",
        "code"
      ]
    },
    {
      "login": "oskar-gmerek",
      "name": "Oskar Gmerek",
      "avatar_url": "https://avatars.githubusercontent.com/u/53402105?v=4",
      "profile": "https://github.com/oskar-gmerek",
      "contributions": [
        "doc"
      ]
    },
    {
      "login": "mcolladoio",
      "name": "Martin Collado",
      "avatar_url": "https://avatars.githubusercontent.com/u/61695048?v=4",
      "profile": "https://github.com/mcolladoio",
      "contributions": [
        "bug",
        "code"
      ]
    },
    {
      "login": "nullhack",
      "name": "Eric Lopes",
      "avatar_url": "https://avatars.githubusercontent.com/u/11466701?v=4",
      "profile": "https://github.com/nullhack",
      "contributions": [
        "doc",
        "security"
      ]
    },
    {
      "login": "rnd42",
      "name": "Beau Breon",
      "avatar_url": "https://avatars.githubusercontent.com/u/618839?v=4",
      "profile": "https://github.com/rnd42",
      "contributions": [
        "code"
      ]
    },
    {
      "login": "niazangels",
      "name": "Niyas Mohammed",
      "avatar_url": "https://avatars.githubusercontent.com/u/2761491?v=4",
      "profile": "https://github.com/niazangels",
      "contributions": [
        "doc"
      ]
    },
    {
      "login": "prostomarkeloff",
      "name": "prostomarkeloff",
      "avatar_url": "https://avatars.githubusercontent.com/u/28061158?v=4",
      "profile": "https://github.com/prostomarkeloff",
      "contributions": [
        "doc",
        "code"
      ]
    },
    {
      "login": "MariusMez",
      "name": "Marius Mézerette",
      "avatar_url": "https://avatars.githubusercontent.com/u/952685?v=4",
      "profile": "https://www.linkedin.com/in/mariusmezerette/",
      "contributions": [
        "bug",
        "ideas"
      ]
    },
    {
      "login": "grigi",
      "name": "Nickolas Grigoriadis",
      "avatar_url": "https://avatars.githubusercontent.com/u/1309160?v=4",
      "profile": "https://github.com/grigi",
      "contributions": [
        "bug"
      ]
    },
    {
      "login": "p3t3r67x0",
      "name": "Open Data Coder",
      "avatar_url": "https://avatars.githubusercontent.com/u/7386680?v=4",
      "profile": "https://opendatacoder.me",
      "contributions": [
        "ideas"
      ]
    },
    {
      "login": "dralshehri",
      "name": "Mohammed Alshehri",
      "avatar_url": "https://avatars.githubusercontent.com/u/542855?v=4",
      "profile": "https://www.dralshehri.com/",
      "contributions": [
        "ideas"
      ]
    },
    {
      "login": "lefnire",
      "name": "Tyler Renelle",
      "avatar_url": "https://avatars.githubusercontent.com/u/195202?v=4",
      "profile": "https://www.linkedin.com/in/lefnire/",
      "contributions": [
        "ideas"
      ]
    },
    {
      "login": "collerek",
      "name": "collerek",
      "avatar_url": "https://avatars.githubusercontent.com/u/16324238?v=4",
      "profile": "https://github.com/collerek",
      "contributions": [
        "code"
      ]
    },
    {
      "login": "rbracco",
      "name": "Robert Bracco",
      "avatar_url": "https://avatars.githubusercontent.com/u/47190785?v=4",
      "profile": "https://github.com/rbracco",
      "contributions": [
        "financial"
      ]
    },
    {
      "login": "augusto-herrmann",
      "name": "Augusto Herrmann",
      "avatar_url": "https://avatars.githubusercontent.com/u/1058414?v=4",
      "profile": "https://herrmann.tech",
      "contributions": [
        "doc"
      ]
    },
    {
      "login": "Smithybrewer",
      "name": "Smithybrewer",
      "avatar_url": "https://avatars.githubusercontent.com/u/57669591?v=4",
      "profile": "https://github.com/Smithybrewer",
      "contributions": [
        "bug"
      ]
    },
    {
      "login": "silllli",
      "name": "silllli",
      "avatar_url": "https://avatars.githubusercontent.com/u/9334305?v=4",
      "profile": "https://github.com/silllli",
      "contributions": [
        "doc"
      ]
    },
    {
      "login": "alexferrari88",
      "name": "alexferrari88",
      "avatar_url": "https://avatars.githubusercontent.com/u/49028826?v=4",
      "profile": "https://github.com/alexferrari88",
      "contributions": [
        "financial"
      ]
    },
    {
      "login": "sandalwoodbox",
      "name": "sandalwoodbox",
      "avatar_url": "https://avatars.githubusercontent.com/u/80227316?v=4",
      "profile": "https://github.com/sandalwoodbox",
      "contributions": [
        "bug"
      ]
    },
    {
      "login": "vladhoi",
      "name": "Vlad Hoi",
      "avatar_url": "https://avatars.githubusercontent.com/u/33840957?v=4",
      "profile": "https://github.com/vladhoi",
      "contributions": [
        "doc"
      ]
    },
    {
      "login": "jnu",
      "name": "Joe Nudell",
      "avatar_url": "https://avatars.githubusercontent.com/u/1069899?v=4",
      "profile": "https://github.com/jnu",
      "contributions": [
        "bug"
      ]
    },
    {
      "login": "cosmosquark",
      "name": "Ben",
      "avatar_url": "https://avatars.githubusercontent.com/u/1540682?v=4",
      "profile": "https://github.com/cosmosquark",
      "contributions": [
        "code"
      ]
    },
    {
<<<<<<< HEAD
      "login": "davidbrochart",
      "name": "David Brochart",
      "avatar_url": "https://avatars.githubusercontent.com/u/4711805?v=4",
      "profile": "https://github.com/davidbrochart",
=======
      "login": "BoYanZh",
      "name": "BoYanZh",
      "avatar_url": "https://avatars.githubusercontent.com/u/32470225?v=4",
      "profile": "https://github.com/BoYanZh",
>>>>>>> 7e52db30
      "contributions": [
        "doc"
      ]
    }
  ],
  "contributorsPerLine": 7,
  "projectName": "fastapi-users",
  "projectOwner": "frankie567",
  "repoType": "github",
  "repoHost": "https://github.com",
  "skipCi": true
}<|MERGE_RESOLUTION|>--- conflicted
+++ resolved
@@ -296,17 +296,19 @@
       ]
     },
     {
-<<<<<<< HEAD
-      "login": "davidbrochart",
-      "name": "David Brochart",
-      "avatar_url": "https://avatars.githubusercontent.com/u/4711805?v=4",
-      "profile": "https://github.com/davidbrochart",
-=======
       "login": "BoYanZh",
       "name": "BoYanZh",
       "avatar_url": "https://avatars.githubusercontent.com/u/32470225?v=4",
       "profile": "https://github.com/BoYanZh",
->>>>>>> 7e52db30
+      "contributions": [
+        "doc"
+      ]
+    },
+    {
+      "login": "davidbrochart",
+      "name": "David Brochart",
+      "avatar_url": "https://avatars.githubusercontent.com/u/4711805?v=4",
+      "profile": "https://github.com/davidbrochart
       "contributions": [
         "doc"
       ]
